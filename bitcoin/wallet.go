--- conflicted
+++ resolved
@@ -235,13 +235,7 @@
 	return *big.NewInt(int64(w.fp.GetFeePerByte(feeLevel)))
 }
 
-<<<<<<< HEAD
-func (w *BitcoinWallet) Spend(amount big.Int, addr btc.Address, feeLevel wi.FeeLevel, referenceID string) (*chainhash.Hash, error) {
-	tx, err := w.buildTx(amount.Int64(), addr, feeLevel, nil)
-	if err != nil {
-		return nil, err
-=======
-func (w *BitcoinWallet) Spend(amount int64, addr btc.Address, feeLevel wi.FeeLevel, referenceID string, spendAll bool) (*chainhash.Hash, error) {
+func (w *BitcoinWallet) Spend(amount big.Int, addr btc.Address, feeLevel wi.FeeLevel, referenceID string, spendAll bool) (*chainhash.Hash, error) {
 	var (
 		tx  *wire.MsgTx
 		err error
@@ -252,11 +246,10 @@
 			return nil, err
 		}
 	} else {
-		tx, err = w.buildTx(amount, addr, feeLevel, nil)
+		tx, err = w.buildTx(amount.Int64(), addr, feeLevel, nil)
 		if err != nil {
 			return nil, err
 		}
->>>>>>> fb1a78e0
 	}
 
 	if err := w.Broadcast(tx); err != nil {
